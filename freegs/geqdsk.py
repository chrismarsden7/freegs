--- conflicted
+++ resolved
@@ -414,13 +414,8 @@
     print("Plasma current: {0} Amps, input: {1} Amps".format(eq.plasmaCurrent(), data["cpasma"]))
     print("Plasma pressure on axis: {0} Pascals".format(eq.pressure(0.0)))
     machine.printCurrents()
-<<<<<<< HEAD
-    
-    # Save the control system to eq
-    # Use x-point and o-point constraints because the size of the grid may be changed
-    #eq.control = control.constrain(xpoints=xpoint, isoflux=isoflux, gamma=1e-14)
-    
-=======
+    
+
 
     # Attempt to find O- and X-points
     psi = eq.psi()
@@ -435,6 +430,5 @@
         
         # Save the control system to eq
         eq.control = control.constrain(xpoints=xpoint, isoflux=isoflux, gamma=1e-14)
-        
->>>>>>> 32b620ed
+
     return eq